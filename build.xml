--- conflicted
+++ resolved
@@ -668,20 +668,6 @@
 
   <target name="publish-local" depends="ivy-resolve, jar, mvn-taskdef"
           description="publish maven artifact to build/repo/">
-<<<<<<< HEAD
-   <!-- How to publish to maven.twttr.com:
-    $ ant publish-local # creates uild/repo/com/hadoop/gplcompression/hadoop-lzo/${version}
-    $ cd build
-    $ svn co https://svn.twitter.biz/maven-public/com/hadoop/gplcompression/hadoop-lzo mvn-hadoop-lzo
-    $ cd mvn-hadoop-lzo
-    $ cp -r ../repo/com/hadoop/gplcompression/hadoop-lzo/${version} .
-    $ svn add ${version}
-    $ svn commit -m "hadoop-lzo version ${version}" ${version}
-
-    # there is probably an ant target for this
-   -->
-=======
->>>>>>> cc0cdbda
     <artifact:deploy file="${build.dir}/${final.name}.jar">
       <artifact:remoteRepository url="file://${build.dir}/repo"/>
       <artifact:pom file="${build.dir}/${final.name}.pom"/>
